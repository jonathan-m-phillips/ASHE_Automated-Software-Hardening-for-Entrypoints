package edu.njit.jerse.ashe.services;

import edu.njit.jerse.ashe.Ashe;
import edu.njit.jerse.config.Configuration;
import edu.njit.jerse.ashe.utils.JavaCodeCorrector;
import org.apache.logging.log4j.LogManager;
import org.apache.logging.log4j.Logger;

import java.io.*;
import java.nio.file.*;
import java.util.ArrayList;
import java.util.List;

/**
 * A utility class to manage and run Specimin - a specification minimizer tool.
 * <p>
 * Specimin preserves a target method and all other specifications that are
 * required to compile it.
 * <p>
 * The SpeciminTool class interfaces with Specimin, providing functionalities to:
 * <ul>
 *     <li>Run the Specimin tool with specified parameters.</li>
 *     <li>Modify the package declaration of the minimized Java file.</li>
 *     <li>Delete minimized directories if needed.</li>
 * </ul>
 */
public final class SpeciminTool {
    private static final Logger LOGGER = LogManager.getLogger(SpeciminTool.class);

    /**
     * Private constructor to prevent instantiation.
     * <p>
     * This class is a utility class and is not meant to be instantiated.
     * All methods are static and can be accessed without creating an instance.
     * Making the constructor private ensures that this class cannot be instantiated
     * from outside the class and helps to prevent misuse.
     * </p>
     */
    private SpeciminTool() {
        throw new AssertionError("Cannot instantiate SpeciminTool");
    }

    /**
     * Executes and manages the Specimin tool using the specified paths and targets.
     *
     * @param root         The root directory for the tool.
     * @param targetFile   File to be targeted by the tool.
     * @param targetMethod Method to be targeted by the tool.
     * @return The directory path where the minimized file is saved.
     * @throws IOException          If there's an error executing the command or writing the minimized file.
     * @throws InterruptedException If the process execution is interrupted.
     */
    public static String runSpeciminTool(String root, String targetFile, String targetMethod)
            throws IOException, InterruptedException {
        LOGGER.info("Running SpeciminTool...");

        Configuration config = Configuration.getInstance();
        String speciminPath = config.getPropertyValue("specimin.tool.path");

        Path tempDir;
        try {
            tempDir = Files.createTempDirectory("specimin");
        } catch (IOException e) {
            String errorMessage = "Failed to create temporary directory";
            LOGGER.error(errorMessage, e);
            throw new IOException(errorMessage, e);
        }
        // Delete the temporary directory when the JVM exits.
        // This is a fail-safe in case Ashe#run fails to delete the temporary directory.
        tempDir.toFile().deleteOnExit();

        String argsWithOption = formatSpeciminArgs(tempDir.toString(), root, targetFile, targetMethod);

        List<String> commands = prepareCommands(speciminPath, argsWithOption);

        logCommands(commands);

        startSpeciminProcess(commands, speciminPath);

        return tempDir.toString();
    }

    /**
     * Formats the arguments for the Specimin tool.
     *
     * @param outputDirectory Directory for Specimin's output.
     * @param root            The root directory for the tool.
     * @param targetFile      File to be targeted by the tool.
     * @param targetMethod    Method to be targeted by the tool.
     * @return Formatted string of arguments.
     */
    private static String formatSpeciminArgs(String outputDirectory, String root, String targetFile, String targetMethod) {
        String adjustedTargetMethod = JavaCodeCorrector.ensureWhitespaceAfterCommas(targetMethod);
        return String.format(
                "--args=" +
                        "--outputDirectory \"%s\" " +
                        "--root \"%s\" " +
                        "--targetFile \"%s\" " +
                        "--targetMethod \"%s\"",
                outputDirectory,
                root,
                targetFile,
                adjustedTargetMethod
        );
    }

    /**
     * Prepares the commands to be executed by the Specimin tool.
     *
     * @param speciminPath   Path to the Specimin tool.
     * @param argsWithOption Formatted arguments string.
     * @return List of commands for execution.
     */
    private static List<String> prepareCommands(String speciminPath, String argsWithOption) {
        List<String> commands = new ArrayList<>();
        commands.add(speciminPath + "/gradlew");
        commands.add("run");
        commands.add(argsWithOption);
        return commands;
    }

    /**
     * Logs the commands being executed.
     *
     * @param commands List of commands to be logged.
     */
    private static void logCommands(List<String> commands) {
        LOGGER.info("Executing command:");
        for (String command : commands) {
            LOGGER.info(command);
        }
    }

    /**
     * // TODO: Specimin path should change to using a jar once we are ready
     * Starts the Specimin process with the given commands and path to the Specimin project.
     *
     * @param commands     List of commands to be executed.
     * @param speciminPath Path to the Specimin tool project. // TODO: This may be changed to a jar once we are ready
     * @throws IOException          If there's an error executing the command or reading the output.
     * @throws InterruptedException If the process execution is interrupted.
     */
    private static void startSpeciminProcess(List<String> commands, String speciminPath)
            throws IOException, InterruptedException {
        ProcessBuilder builder = new ProcessBuilder(commands);
        builder.redirectErrorStream(true);
        builder.directory(new File(speciminPath));

        Process process;
        try {
            process = builder.start();
        } catch (IOException e) {
            String errorMessage = "Failed to start the Specimin process";
            LOGGER.error(errorMessage, e);
            throw new IOException(errorMessage, e);
        }

        logProcessOutput(process);
        finalizeProcess(process);
    }

    /**
     * Logs the output from the Specimin process.
     *
     * @param process The running Specimin process.
     * @throws IOException If there's an error reading the output.
     */
    private static void logProcessOutput(Process process) throws IOException {
        try (BufferedReader reader = new BufferedReader(new InputStreamReader(process.getInputStream()))) {
            String line;
            while ((line = reader.readLine()) != null) {
                LOGGER.info(line);
            }
        } catch (IOException e) {
            String errorMessage = "Failed to read output from Specimin process";
            LOGGER.error(errorMessage, e);
            throw new IOException(errorMessage, e);
        }
    }

    /**
     * Finalizes the Specimin process by closing streams and destroying the process.
     *
     * @param process The running Specimin process.
     * @throws InterruptedException If the process execution is interrupted.
     * @throws IOException          If there's an error closing the streams.
     */
    private static void finalizeProcess(Process process) throws InterruptedException, IOException {
        try {
            int exitValue = process.waitFor();
<<<<<<< HEAD
            if (exitValue != 0) {
                String errorMessage = "Error executing the command. Exit value: " + exitValue;
                LOGGER.error(errorMessage);
                throw new InterruptedException(errorMessage);
=======
            // Skip throwing an exception if running in dryrun mode so that the process can continue iterations.
            if (exitValue != 0 && !Ashe.MODEL.equals("dryrun")) {
                LOGGER.error("Error executing the command. Exit value: {}", exitValue);
                throw new InterruptedException("Error executing the command. Exit value: " + exitValue);
>>>>>>> 09abda13
            }
        } finally {
            process.getErrorStream().close();
            process.getOutputStream().close();
            process.destroy();
        }
    }
}<|MERGE_RESOLUTION|>--- conflicted
+++ resolved
@@ -188,17 +188,11 @@
     private static void finalizeProcess(Process process) throws InterruptedException, IOException {
         try {
             int exitValue = process.waitFor();
-<<<<<<< HEAD
-            if (exitValue != 0) {
+            // Skip throwing an exception if running in dryrun mode so that the process can continue iterations.
+            if (exitValue != 0 && !Ashe.MODEL.equals("dryrun")) {
                 String errorMessage = "Error executing the command. Exit value: " + exitValue;
                 LOGGER.error(errorMessage);
                 throw new InterruptedException(errorMessage);
-=======
-            // Skip throwing an exception if running in dryrun mode so that the process can continue iterations.
-            if (exitValue != 0 && !Ashe.MODEL.equals("dryrun")) {
-                LOGGER.error("Error executing the command. Exit value: {}", exitValue);
-                throw new InterruptedException("Error executing the command. Exit value: " + exitValue);
->>>>>>> 09abda13
             }
         } finally {
             process.getErrorStream().close();
