--- conflicted
+++ resolved
@@ -110,13 +110,7 @@
                 return;
             }
 
-<<<<<<< HEAD
-            String errorMessage = "Errors were found but not replaced with " + model + " response.";
-            LOGGER.error(errorMessage);
-            throw new RuntimeException(errorMessage);
-        }
-        LOGGER.info("Errors replaced with {} response successfully.", model);
-=======
+            LOGGER.info("Errors replaced with {} response successfully.", model);
             boolean errorsReplacedInTargetFile = corrector.fixTargetFileErrorsWithModel(sourceFilePath, targetMethod, model);
 
             if (!errorsReplacedInTargetFile) {
@@ -125,25 +119,22 @@
                     LOGGER.info("Exiting...");
                     return;
                 }
-                LOGGER.error("Errors were found but not replaced with {} response.", model);
-                throw new RuntimeException("Errors were not replaced with " + model + " response.");
+
+                String errorMessage = "Errors were found but not replaced with " + model + " response.";
+                LOGGER.error(errorMessage);
+                throw new RuntimeException(errorMessage);
             }
             LOGGER.info("Errors replaced with {} response successfully.", model);
->>>>>>> 09abda13
+
 
             String methodName = JavaCodeParser.extractMethodName(targetMethod);
             final String originalFilePath = Paths.get(root, targetFile).toString();
             boolean isOriginalMethodReplaced = MethodReplacementService.replaceOriginalTargetMethod(sourceFilePath, originalFilePath, methodName);
 
-<<<<<<< HEAD
-        if (!isOriginalMethodReplaced) {
-            String errorMessage = "Original method was not replaced.";
-            LOGGER.error(errorMessage);
-            throw new RuntimeException(errorMessage);
-=======
             if (!isOriginalMethodReplaced) {
-                LOGGER.error("Original method was not replaced.");
-                throw new RuntimeException("Original method was not replaced.");
+                String errorMessage = "Original method was not replaced.";
+                LOGGER.error(errorMessage);
+                throw new RuntimeException(errorMessage);
             }
         } finally {
             LOGGER.info("Cleaning up temporary directory: " + speciminTempDir);
@@ -153,7 +144,6 @@
             }
 
             LOGGER.info("Exiting...");
->>>>>>> 09abda13
         }
     }
 
